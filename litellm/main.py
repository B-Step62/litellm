--- conflicted
+++ resolved
@@ -3256,13 +3256,11 @@
     created = chunks[0]["created"]
     model = chunks[0]["model"]
     system_fingerprint = chunks[0].get("system_fingerprint", None)
-<<<<<<< HEAD
-    if isinstance(chunks[0]["choices"][0], litellm.utils.TextChoices): # route to the text completion logic
-=======
+
     if isinstance(
         chunks[0]["choices"][0], litellm.utils.TextChoices
     ):  # route to the text completion logic
->>>>>>> 4cfa010d
+
         return stream_chunk_builder_text_completion(chunks=chunks, messages=messages)
     role = chunks[0]["choices"][0]["delta"]["role"]
     finish_reason = chunks[-1]["choices"][0]["finish_reason"]
